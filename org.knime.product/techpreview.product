<?xml version="1.0" encoding="UTF-8" standalone="no"?>
<?pde version="3.1"?>

<product application="org.eclipse.ui.ide.workbench" id="org.eclipse.sdk.ide" name="Eclipse platform" useFeatures="true">

   <configIni use="default"/>

   <launcherArgs>
      <programArgs>-showsplash
org.eclipse.platform</programArgs>
      <vmArgs>-Xms40m
-Xmx256m
-XX:MaxPermSize=128m</vmArgs>
   </launcherArgs>

   <windowImages/>

   <splash location="org.eclipse.platform" startupForegroundColor="000000" startupMessageRect="7,252,445,20" startupProgressRect="5,275,445,15"/>
   <launcher name="eclipse">
      <solaris/>
      <win useIco="false">
         <bmp winLargeHigh="/org.knime.product/icons/bmp/knime48.bmp" winLargeLow="/org.knime.product/icons/bmp/knime48x8.bmp" winMediumHigh="/org.knime.product/icons/bmp/knime32.bmp" winMediumLow="/org.knime.product/icons/bmp/knime32x8.bmp" winSmallHigh="/org.knime.product/icons/bmp/knime16.bmp" winSmallLow="/org.knime.product/icons/bmp/knime16x8.bmp"/>
      </win>
   </launcher>

   <vm>
   </vm>

   <plugins>
   </plugins>

   <features>
      <feature id="org.eclipse.rcp" version="0.0.0"/>
      <feature id="org.eclipse.gef" version="0.0.0"/>
      <feature id="org.eclipse.platform" version="0.0.0"/>
      <feature id="org.eclipse.jdt" version="0.0.0"/>
      <feature id="org.eclipse.pde" version="0.0.0"/>
      <feature id="org.eclipse.sdk" version="0.0.0"/>
<<<<<<< HEAD
      <feature id="org.knime.features.base" version="2.1.0.0018128"/>
      <feature id="org.knime.features.wizard" version="2.1.0.0018128"/>
      <feature id="org.knime.features.product" version="2.1.0.0018128"/>
      <feature id="org.knime.features.ext.r" version="2.1.0.0018128"/>
      <feature id="org.knime.features.chem.types" version="2.1.0.0018128"/>
      <feature id="org.knime.features.ext.birt" version="2.1.0.0018128"/>
      <feature id="org.knime.features.ext.chem.cdk" version="2.1.0.0018128"/>
      <feature id="org.knime.features.ext.chem.tools" version="2.1.0.0018128"/>
      <feature id="org.knime.features.ext.exttool" version="2.1.0.0018128"/>
      <feature id="org.knime.features.ext.jfreechart" version="2.1.0.0018128"/>
      <feature id="org.knime.features.ext.jython" version="2.1.0.0018128"/>
      <feature id="org.knime.features.ext.poi" version="2.1.0.0018128"/>
      <feature id="org.knime.features.ext.weka" version="2.1.0.0018128"/>
=======
      <feature id="org.knime.features.base" version="2.0.2.0020616"/>
      <feature id="org.knime.features.wizard" version="2.0.2.0020616"/>
      <feature id="org.knime.features.product" version="2.0.2.0020616"/>
      <feature id="org.knime.features.ext.r" version="2.0.2.0020616"/>
      <feature id="org.knime.features.chem.types" version="2.0.2.0020616"/>
      <feature id="org.knime.features.ext.birt" version="2.0.2.0020616"/>
      <feature id="org.knime.features.ext.chem.cdk" version="2.0.2.0020616"/>
      <feature id="org.knime.features.ext.chem.tools" version="2.0.2.0020616"/>
      <feature id="org.knime.features.ext.exttool" version="2.0.2.0020616"/>
      <feature id="org.knime.features.ext.jfreechart" version="2.0.2.0020616"/>
      <feature id="org.knime.features.ext.jython" version="2.0.2.0020616"/>
      <feature id="org.knime.features.ext.poi" version="2.0.2.0020616"/>
      <feature id="org.knime.features.ext.weka" version="2.0.2.0020616"/>
>>>>>>> 1aaa5f49
      <feature id="org.eclipse.birt" version="2.2.1.v20070709-8M7M7A3OP2Mz-yAItil64r9z0tw0"/>
      <feature id="org.eclipse.birt.chart.runtime" version="2.2.1.v20070718-7Y8l77MVg3v_6uC7shL5o"/>
      <feature id="org.eclipse.birt.cshelp" version="2.2.1.r22x_v20070913-11--w31181733"/>
      <feature id="org.eclipse.birt.report.runtime" version="2.2.1.v20070718-7U7U7EBz0-4X-6EZboQ_la"/>
   </features>

</product><|MERGE_RESOLUTION|>--- conflicted
+++ resolved
@@ -36,35 +36,19 @@
       <feature id="org.eclipse.jdt" version="0.0.0"/>
       <feature id="org.eclipse.pde" version="0.0.0"/>
       <feature id="org.eclipse.sdk" version="0.0.0"/>
-<<<<<<< HEAD
-      <feature id="org.knime.features.base" version="2.1.0.0018128"/>
-      <feature id="org.knime.features.wizard" version="2.1.0.0018128"/>
-      <feature id="org.knime.features.product" version="2.1.0.0018128"/>
-      <feature id="org.knime.features.ext.r" version="2.1.0.0018128"/>
-      <feature id="org.knime.features.chem.types" version="2.1.0.0018128"/>
-      <feature id="org.knime.features.ext.birt" version="2.1.0.0018128"/>
-      <feature id="org.knime.features.ext.chem.cdk" version="2.1.0.0018128"/>
-      <feature id="org.knime.features.ext.chem.tools" version="2.1.0.0018128"/>
-      <feature id="org.knime.features.ext.exttool" version="2.1.0.0018128"/>
-      <feature id="org.knime.features.ext.jfreechart" version="2.1.0.0018128"/>
-      <feature id="org.knime.features.ext.jython" version="2.1.0.0018128"/>
-      <feature id="org.knime.features.ext.poi" version="2.1.0.0018128"/>
-      <feature id="org.knime.features.ext.weka" version="2.1.0.0018128"/>
-=======
-      <feature id="org.knime.features.base" version="2.0.2.0020616"/>
-      <feature id="org.knime.features.wizard" version="2.0.2.0020616"/>
-      <feature id="org.knime.features.product" version="2.0.2.0020616"/>
-      <feature id="org.knime.features.ext.r" version="2.0.2.0020616"/>
-      <feature id="org.knime.features.chem.types" version="2.0.2.0020616"/>
-      <feature id="org.knime.features.ext.birt" version="2.0.2.0020616"/>
-      <feature id="org.knime.features.ext.chem.cdk" version="2.0.2.0020616"/>
-      <feature id="org.knime.features.ext.chem.tools" version="2.0.2.0020616"/>
-      <feature id="org.knime.features.ext.exttool" version="2.0.2.0020616"/>
-      <feature id="org.knime.features.ext.jfreechart" version="2.0.2.0020616"/>
-      <feature id="org.knime.features.ext.jython" version="2.0.2.0020616"/>
-      <feature id="org.knime.features.ext.poi" version="2.0.2.0020616"/>
-      <feature id="org.knime.features.ext.weka" version="2.0.2.0020616"/>
->>>>>>> 1aaa5f49
+      <feature id="org.knime.features.base" version="2.0.2.0020587"/>
+      <feature id="org.knime.features.wizard" version="2.0.2.0020587"/>
+      <feature id="org.knime.features.product" version="2.0.2.0020587"/>
+      <feature id="org.knime.features.ext.r" version="2.0.2.0020587"/>
+      <feature id="org.knime.features.chem.types" version="2.0.2.0020587"/>
+      <feature id="org.knime.features.ext.birt" version="2.0.2.0020587"/>
+      <feature id="org.knime.features.ext.chem.cdk" version="2.0.2.0020587"/>
+      <feature id="org.knime.features.ext.chem.tools" version="2.0.2.0020587"/>
+      <feature id="org.knime.features.ext.exttool" version="2.0.2.0020587"/>
+      <feature id="org.knime.features.ext.jfreechart" version="2.0.2.0020587"/>
+      <feature id="org.knime.features.ext.jython" version="2.0.2.0020587"/>
+      <feature id="org.knime.features.ext.poi" version="2.0.2.0020587"/>
+      <feature id="org.knime.features.ext.weka" version="2.0.2.0020587"/>
       <feature id="org.eclipse.birt" version="2.2.1.v20070709-8M7M7A3OP2Mz-yAItil64r9z0tw0"/>
       <feature id="org.eclipse.birt.chart.runtime" version="2.2.1.v20070718-7Y8l77MVg3v_6uC7shL5o"/>
       <feature id="org.eclipse.birt.cshelp" version="2.2.1.r22x_v20070913-11--w31181733"/>
