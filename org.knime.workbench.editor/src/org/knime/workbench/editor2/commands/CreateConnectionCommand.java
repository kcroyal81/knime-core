/* 
 * -------------------------------------------------------------------
 * This source code, its documentation and all appendant files
 * are protected by copyright law. All rights reserved.
 *
 * Copyright, 2003 - 2007
 * University of Konstanz, Germany
 * Chair for Bioinformatics and Information Mining (Prof. M. Berthold)
 * and KNIME GmbH, Konstanz, Germany
 *
 * You may not modify, publish, transmit, transfer or sell, reproduce,
 * create derivative works from, distribute, perform, display, or in
 * any way exploit any of the content, in whole or in part, except as
 * otherwise expressly permitted in writing by the copyright owner or
 * as specified in the license file distributed with this product.
 *
 * If you have any questions please contact the copyright holder:
 * website: www.knime.org
 * email: contact@knime.org
 * -------------------------------------------------------------------
 * 
 * History
 *   09.06.2005 (Florian Georg): created
 */
package org.knime.workbench.editor2.commands;

import org.eclipse.gef.commands.Command;
import org.eclipse.jface.dialogs.IDialogConstants;
import org.eclipse.jface.dialogs.MessageDialog;
import org.eclipse.jface.dialogs.MessageDialogWithToggle;
import org.eclipse.swt.widgets.Display;
<<<<<<< HEAD
import org.eclipse.swt.widgets.MessageBox;
import org.knime.core.node.workflow.ConnectionContainer;
import org.knime.core.node.workflow.WorkflowInExecutionException;
import org.knime.core.node.workflow.WorkflowManager;

import org.knime.workbench.editor2.editparts.NodeContainerEditPart;
=======
import org.knime.core.node.NodeLogger;
import org.knime.core.node.workflow.ConnectionContainer;
import org.knime.core.node.workflow.NodeContainer;
import org.knime.core.node.workflow.WorkflowManager;
import org.knime.workbench.editor2.editparts.ConnectableEditPart;
import org.knime.workbench.ui.KNIMEUIPlugin;
import org.knime.workbench.ui.preferences.PreferenceConstants;
>>>>>>> e116f9a6

/**
 * Command for creating connections between an in-port and an out-port.
 * 
 * @author Florian Georg, University of Konstanz
 */
public class CreateConnectionCommand extends Command {
    private NodeContainerEditPart m_sourceNode;

<<<<<<< HEAD
    private NodeContainerEditPart m_targetNode;
=======
    private static final NodeLogger LOGGER = NodeLogger.getLogger(
            CreateConnectionCommand.class);
    
    private ConnectableEditPart m_sourceNode;

    private ConnectableEditPart m_targetNode;
>>>>>>> e116f9a6

    private int m_sourcePortID = -1;

    private int m_targetPortID = -1;

    private WorkflowManager m_manager;

    private boolean m_startedOnOutPort;

    private ConnectionContainer m_connection;
    
    private boolean m_confirm;
    
    
    /**
     * Initializes from preference store, whether to confirm reconnection or 
     * not.
     */
    public CreateConnectionCommand() {
//        KNIMEUIPlugin.getDefault().getPreferenceStore().setDefault(
//                PreferenceConstants.P_CONFIRM_RECONNECT, true);
        m_confirm = KNIMEUIPlugin.getDefault().getPreferenceStore()
            .getBoolean(PreferenceConstants.P_CONFIRM_RECONNECT);
    }

    /**
     * @param workflowManager The workflow manager to create the connection in
     */
    public void setManager(final WorkflowManager workflowManager) {
        m_manager = workflowManager;

    }
    
    public void setConfirm(final boolean confirm) {
        m_confirm = confirm;
    }
    
    public boolean doConfirm() {
        return m_confirm;
    }

    /**
     * @return Returns the startedOnOutPort.
     */
    public boolean wasStartedOnOutPort() {
        return m_startedOnOutPort;
    }

    /**
     * @param b Wheter creation of this command was started at an out port
     */
    public void setStartedOnOutPort(final boolean b) {
        m_startedOnOutPort = b;

    }

    /**
     * @return Returns the sourceNode.
     */
    public NodeContainerEditPart getSourceNode() {
        return m_sourceNode;
    }

    /**
     * @param sourceNode The sourceNode to set.
     */
    public void setSourceNode(final NodeContainerEditPart sourceNode) {
        m_sourceNode = sourceNode;
    }

    /**
     * @return Returns the sourcePortID.
     */
    public int getSourcePortID() {
        return m_sourcePortID;
    }

    /**
     * @param sourcePortID The sourcePortID to set.
     */
    public void setSourcePortID(final int sourcePortID) {
        m_sourcePortID = sourcePortID;
    }

    /**
     * @return Returns the targetNode.
     */
    public NodeContainerEditPart getTargetNode() {
        return m_targetNode;
    }

    /**
     * @param targetNode The targetNode to set.
     */
    public void setTargetNode(final NodeContainerEditPart targetNode) {
        m_targetNode = targetNode;
    }

    /**
     * @return Returns the targetPortID.
     */
    public int getTargetPortID() {
        return m_targetPortID;
    }

    /**
     * @param targetPortID The targetPortID to set.
     */
    public void setTargetPortID(final int targetPortID) {
        m_targetPortID = targetPortID;
    }

    /**
     * @return Returns the connection, <code>null</code> if execute() was not
     *         called before.
     */
    public ConnectionContainer getConnection() {
        return m_connection;
    }

    /**
     * @return <code>true</code> if the connection can be added (that is, all
     *         fields were set to valid values before and the corresponding edit
     *         parts are not locked
     * 
     * TODO if only a portIndex is -1, try to find an appropriate index on the
     * current source/target node
     * @see org.eclipse.gef.commands.Command#canExecute()
     */
    @Override
    public boolean canExecute() {
<<<<<<< HEAD

        if (m_targetPortID < 0) {
            return false;
        }
        if (m_sourceNode == m_targetNode) {
            return false;
        }
        if ((m_sourceNode == null) || (m_targetNode == null)) {

            // do not inform the user!! this check is just for the different
            // stages during a connection creation (dragging) such that it is
            // known once two nodes are selected to connect
            return false;
        }
        if (m_targetNode.isLocked()) {

            return false;
        }

        // let check the workflow manager if the connection can be created
        // in case it can not an exception is thrown which is caught and
        // displayed to the user
        try {
            m_manager.checkAddConnection(m_sourceNode.getNodeContainer()
                    .getID(), m_sourcePortID, m_targetNode.getNodeContainer()
                    .getID(), m_targetPortID);
        } catch (Exception e) {

            return false;
=======
        try {
            if (m_sourceNode == null || m_targetNode == null) {
                return false;
            }
            
            // let the workflow manager check if the connection can be created
            // or removed
            boolean canAdd = m_manager.canAddConnection(
                    m_sourceNode.getNodeContainer().getID(), 
                    m_sourcePortID, m_targetNode.getNodeContainer()
                    .getID(), m_targetPortID);
            boolean canRemove = false;
            if (!canAdd) {
                if (m_targetPortID >= 0) {
                    ConnectionContainer cc = m_manager.getIncomingConnectionFor(
                            m_targetNode.getNodeContainer().getID(),
                            m_targetPortID);
                    if (cc != null) {
                        canRemove = m_manager.canRemoveConnection(cc);
                    }
                }
            }
            return canAdd || canRemove; 
                    
        } catch (Throwable t) {
            LOGGER.error("can create connection? ", t);
>>>>>>> e116f9a6
        }

        return true;
    }

    /**
     * We can undo, if the connection was created and the edit parts are not
     * locked.
<<<<<<< HEAD
     * 
     * @see org.eclipse.gef.commands.Command#canUndo()
=======
     *
     * {@inheritDoc}
>>>>>>> e116f9a6
     */
    @Override
    public boolean canUndo() {
        return false;
        // return (m_connection != null) && (!(m_sourceNode.isLocked()))
        // && (!(m_targetNode.isLocked()));
    }
    

    /**
     * {@inheritDoc}
     */
    @Override
    public void execute() {

        // let check the workflow manager if the connection can be created
        // in case it can not an exception is thrown which is caught and
        // displayed to the user
        try {
<<<<<<< HEAD
            m_manager.checkAddConnection(m_sourceNode.getNodeContainer()
                    .getID(), m_sourcePortID, m_targetNode.getNodeContainer()
                    .getID(), m_targetPortID);

=======
            // if target nodeport is already connected
            if (m_manager.getIncomingConnectionFor(
                    m_targetNode.getNodeContainer().getID(), 
                    m_targetPortID) != null) {
                // ask user if it should be replaced...
                if (m_confirm 
                        // show confirmation message 
                        // only if target node is executed 
                        && m_targetNode.getNodeContainer().getState().equals(
                                NodeContainer.State.EXECUTED)) {
                    MessageDialogWithToggle msgD = openReconnectConfirmDialog(
                            m_confirm, 
                            "Do you want to replace existing connection? \n"
                            + "This will reset the target node!");
                    m_confirm = !msgD.getToggleState();
                    if (msgD.getReturnCode() != IDialogConstants.YES_ID) {
                        return;
                    }
                } 
                // remove existing connection
                m_manager.removeConnection(
                        m_manager.getIncomingConnectionFor(
                        m_targetNode.getNodeContainer().getID(),
                        m_targetPortID));
            }
            
            
            LOGGER.info("adding connection from "
                    + m_sourceNode.getNodeContainer()
                    .getID() + " " + m_sourcePortID
                    + " to " + m_targetNode.getNodeContainer().getID()
                    + " " + m_targetPortID);
>>>>>>> e116f9a6
            m_connection =
                    m_manager.addConnection(m_sourceNode.getNodeContainer()
                            .getID(), m_sourcePortID, m_targetNode
                            .getNodeContainer().getID(), m_targetPortID);

<<<<<<< HEAD
        } catch (Exception e) {
            showInfoMessage("Connection could not be created.",
=======
        } catch (Throwable e) {
            LOGGER.error("Connection could not be created.", e);
            m_connection = null;
            m_sourceNode = null;
            m_targetNode = null;
            m_sourcePortID = -1;
            m_targetPortID = -1;
            MessageDialog.openError(Display.getDefault().getActiveShell(),
                    "Connection could not be created", 
>>>>>>> e116f9a6
                    "The two nodes could not be connected due to "
                    + "the following reason:\n " + e.getMessage());
            
        }
    }

    /*
    private void showInfoMessage(final String header, final String message) {
        MessageBox mb =
                new MessageBox(Display.getDefault().getActiveShell(),
                        SWT.ICON_INFORMATION | SWT.OK);
        mb.setText(header);
        mb.setMessage(message);
        mb.open();
    }
    */
    
    /**
     * @param confirm initial toggle state
     * @param question of the confirmation dialog (not the toggle) 
     * @return a confirmation dialog
     */
    public static MessageDialogWithToggle openReconnectConfirmDialog(
            final boolean confirm, final String question) {
        return MessageDialogWithToggle
        .openYesNoQuestion(
            Display.getDefault().getActiveShell(),
            "Replace Connection?", 
            question,
            "Always replace without confirm.", !confirm, 
            KNIMEUIPlugin.getDefault().getPreferenceStore(),
            PreferenceConstants.P_CONFIRM_RECONNECT);
    }

    /**
     * {@inheritDoc}
     */
    @Override
    public void undo() {
        // Connection must be de-registered on workflow
        try {
            m_manager.removeConnection(m_connection);
        } catch (WorkflowInExecutionException ex) {
            MessageBox mb =
                    new MessageBox(Display.getDefault().getActiveShell(),
                            SWT.ICON_INFORMATION | SWT.OK);
            mb.setText("operation not allowed");
            mb.setMessage("You cannot remove a connection while the workflow"
                    + " is in execution.");
            mb.open();
        }
    }
}<|MERGE_RESOLUTION|>--- conflicted
+++ resolved
@@ -1,9 +1,9 @@
-/* 
+/*
  * -------------------------------------------------------------------
  * This source code, its documentation and all appendant files
  * are protected by copyright law. All rights reserved.
  *
- * Copyright, 2003 - 2007
+ * Copyright, 2003 - 2008
  * University of Konstanz, Germany
  * Chair for Bioinformatics and Information Mining (Prof. M. Berthold)
  * and KNIME GmbH, Konstanz, Germany
@@ -18,7 +18,7 @@
  * website: www.knime.org
  * email: contact@knime.org
  * -------------------------------------------------------------------
- * 
+ *
  * History
  *   09.06.2005 (Florian Georg): created
  */
@@ -29,14 +29,6 @@
 import org.eclipse.jface.dialogs.MessageDialog;
 import org.eclipse.jface.dialogs.MessageDialogWithToggle;
 import org.eclipse.swt.widgets.Display;
-<<<<<<< HEAD
-import org.eclipse.swt.widgets.MessageBox;
-import org.knime.core.node.workflow.ConnectionContainer;
-import org.knime.core.node.workflow.WorkflowInExecutionException;
-import org.knime.core.node.workflow.WorkflowManager;
-
-import org.knime.workbench.editor2.editparts.NodeContainerEditPart;
-=======
 import org.knime.core.node.NodeLogger;
 import org.knime.core.node.workflow.ConnectionContainer;
 import org.knime.core.node.workflow.NodeContainer;
@@ -44,26 +36,20 @@
 import org.knime.workbench.editor2.editparts.ConnectableEditPart;
 import org.knime.workbench.ui.KNIMEUIPlugin;
 import org.knime.workbench.ui.preferences.PreferenceConstants;
->>>>>>> e116f9a6
 
 /**
  * Command for creating connections between an in-port and an out-port.
- * 
+ *
  * @author Florian Georg, University of Konstanz
  */
 public class CreateConnectionCommand extends Command {
-    private NodeContainerEditPart m_sourceNode;
-
-<<<<<<< HEAD
-    private NodeContainerEditPart m_targetNode;
-=======
+
     private static final NodeLogger LOGGER = NodeLogger.getLogger(
             CreateConnectionCommand.class);
     
     private ConnectableEditPart m_sourceNode;
 
     private ConnectableEditPart m_targetNode;
->>>>>>> e116f9a6
 
     private int m_sourcePortID = -1;
 
@@ -123,20 +109,23 @@
     /**
      * @return Returns the sourceNode.
      */
-    public NodeContainerEditPart getSourceNode() {
+    // TODO: allow also workflow root edit parts
+    public ConnectableEditPart getSourceNode() {
         return m_sourceNode;
     }
 
     /**
      * @param sourceNode The sourceNode to set.
      */
-    public void setSourceNode(final NodeContainerEditPart sourceNode) {
+    // TODO: allow also WorkflowRootEditParts
+    public void setSourceNode(final ConnectableEditPart sourceNode) {
         m_sourceNode = sourceNode;
     }
 
     /**
      * @return Returns the sourcePortID.
      */
+    // TODO: rename in index
     public int getSourcePortID() {
         return m_sourcePortID;
     }
@@ -144,6 +133,7 @@
     /**
      * @param sourcePortID The sourcePortID to set.
      */
+    // TODO: rename in index
     public void setSourcePortID(final int sourcePortID) {
         m_sourcePortID = sourcePortID;
     }
@@ -151,20 +141,23 @@
     /**
      * @return Returns the targetNode.
      */
-    public NodeContainerEditPart getTargetNode() {
+    // TODO: allow also WorkflowRootEditParts
+    public ConnectableEditPart getTargetNode() {
         return m_targetNode;
     }
 
     /**
      * @param targetNode The targetNode to set.
      */
-    public void setTargetNode(final NodeContainerEditPart targetNode) {
+    // TODO: allow also WorkflowRootEditPart
+    public void setTargetNode(final ConnectableEditPart targetNode) {
         m_targetNode = targetNode;
     }
 
     /**
      * @return Returns the targetPortID.
      */
+    // TODO: rename in index
     public int getTargetPortID() {
         return m_targetPortID;
     }
@@ -172,6 +165,7 @@
     /**
      * @param targetPortID The targetPortID to set.
      */
+    // TODO: rename in index
     public void setTargetPortID(final int targetPortID) {
         m_targetPortID = targetPortID;
     }
@@ -188,44 +182,13 @@
      * @return <code>true</code> if the connection can be added (that is, all
      *         fields were set to valid values before and the corresponding edit
      *         parts are not locked
-     * 
+     *
      * TODO if only a portIndex is -1, try to find an appropriate index on the
      * current source/target node
      * @see org.eclipse.gef.commands.Command#canExecute()
      */
     @Override
     public boolean canExecute() {
-<<<<<<< HEAD
-
-        if (m_targetPortID < 0) {
-            return false;
-        }
-        if (m_sourceNode == m_targetNode) {
-            return false;
-        }
-        if ((m_sourceNode == null) || (m_targetNode == null)) {
-
-            // do not inform the user!! this check is just for the different
-            // stages during a connection creation (dragging) such that it is
-            // known once two nodes are selected to connect
-            return false;
-        }
-        if (m_targetNode.isLocked()) {
-
-            return false;
-        }
-
-        // let check the workflow manager if the connection can be created
-        // in case it can not an exception is thrown which is caught and
-        // displayed to the user
-        try {
-            m_manager.checkAddConnection(m_sourceNode.getNodeContainer()
-                    .getID(), m_sourcePortID, m_targetNode.getNodeContainer()
-                    .getID(), m_targetPortID);
-        } catch (Exception e) {
-
-            return false;
-=======
         try {
             if (m_sourceNode == null || m_targetNode == null) {
                 return false;
@@ -252,22 +215,15 @@
                     
         } catch (Throwable t) {
             LOGGER.error("can create connection? ", t);
->>>>>>> e116f9a6
         }
-
-        return true;
+        return false;
     }
 
     /**
      * We can undo, if the connection was created and the edit parts are not
      * locked.
-<<<<<<< HEAD
-     * 
-     * @see org.eclipse.gef.commands.Command#canUndo()
-=======
      *
      * {@inheritDoc}
->>>>>>> e116f9a6
      */
     @Override
     public boolean canUndo() {
@@ -282,17 +238,17 @@
      */
     @Override
     public void execute() {
-
+        if (m_sourceNode == null || m_targetNode == null) {
+            LOGGER.debug("source or target node null: " + m_sourceNode
+                    + " " + m_targetNode);
+            return;
+        }
+//        LOGGER.info("source node: " + m_sourceNode.getNodeContainer());
+//        LOGGER.info("target node: " + m_targetNode.getNodeContainer());
         // let check the workflow manager if the connection can be created
         // in case it can not an exception is thrown which is caught and
         // displayed to the user
         try {
-<<<<<<< HEAD
-            m_manager.checkAddConnection(m_sourceNode.getNodeContainer()
-                    .getID(), m_sourcePortID, m_targetNode.getNodeContainer()
-                    .getID(), m_targetPortID);
-
-=======
             // if target nodeport is already connected
             if (m_manager.getIncomingConnectionFor(
                     m_targetNode.getNodeContainer().getID(), 
@@ -325,16 +281,11 @@
                     .getID() + " " + m_sourcePortID
                     + " to " + m_targetNode.getNodeContainer().getID()
                     + " " + m_targetPortID);
->>>>>>> e116f9a6
             m_connection =
                     m_manager.addConnection(m_sourceNode.getNodeContainer()
                             .getID(), m_sourcePortID, m_targetNode
                             .getNodeContainer().getID(), m_targetPortID);
 
-<<<<<<< HEAD
-        } catch (Exception e) {
-            showInfoMessage("Connection could not be created.",
-=======
         } catch (Throwable e) {
             LOGGER.error("Connection could not be created.", e);
             m_connection = null;
@@ -344,11 +295,11 @@
             m_targetPortID = -1;
             MessageDialog.openError(Display.getDefault().getActiveShell(),
                     "Connection could not be created", 
->>>>>>> e116f9a6
                     "The two nodes could not be connected due to "
                     + "the following reason:\n " + e.getMessage());
             
         }
+
     }
 
     /*
@@ -384,6 +335,8 @@
      */
     @Override
     public void undo() {
+        // TODO: functionality disabled
+        /*
         // Connection must be de-registered on workflow
         try {
             m_manager.removeConnection(m_connection);
@@ -396,5 +349,6 @@
                     + " is in execution.");
             mb.open();
         }
+        */
     }
 }