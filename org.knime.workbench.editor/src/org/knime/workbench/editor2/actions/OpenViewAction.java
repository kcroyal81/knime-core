/* 
 * -------------------------------------------------------------------
 * This source code, its documentation and all appendant files
 * are protected by copyright law. All rights reserved.
 *
 * Copyright, 2003 - 2007
 * University of Konstanz, Germany
 * Chair for Bioinformatics and Information Mining (Prof. M. Berthold)
 * and KNIME GmbH, Konstanz, Germany
 *
 * You may not modify, publish, transmit, transfer or sell, reproduce,
 * create derivative works from, distribute, perform, display, or in
 * any way exploit any of the content, in whole or in part, except as
 * otherwise expressly permitted in writing by the copyright owner or
 * as specified in the license file distributed with this product.
 *
 * If you have any questions please contact the copyright holder:
 * website: www.knime.org
 * email: contact@knime.org
 * -------------------------------------------------------------------
 * 
 * History
 *   25.05.2005 (Florian Georg): created
 */
package org.knime.workbench.editor2.actions;

import org.eclipse.jface.action.Action;
import org.eclipse.jface.resource.ImageDescriptor;
import org.eclipse.swt.SWT;
import org.eclipse.swt.widgets.Display;
import org.eclipse.swt.widgets.MessageBox;
import org.knime.core.node.NodeLogger;
import org.knime.core.node.workflow.NodeContainer;

import org.knime.workbench.editor2.ImageRepository;

/**
 * Action to open a view of a node.
 * 
 * TODO: Embedd view in an eclipse view (preference setting)
 * 
 * @author Florian Georg, University of Konstanz
 */
public class OpenViewAction extends Action {
    private NodeContainer m_nodeContainer;

    private int m_index;

    private static final NodeLogger LOGGER = NodeLogger
            .getLogger(OpenPortViewAction.class);

    /**
     * New action to opne a node view.
     * 
     * @param nodeContainer The node
     * @param viewIndex The index of the node view
     */
    public OpenViewAction(final NodeContainer nodeContainer, final int viewIndex) {
        m_nodeContainer = nodeContainer;
        m_index = viewIndex;
    }

    /**
     * {@inheritDoc}
     */
    @Override
    public ImageDescriptor getImageDescriptor() {
        return ImageRepository.getImageDescriptor("icons/openView.gif");
    }

    /**
     * {@inheritDoc}
     */
    @Override
    public String getToolTipText() {
        return "Opens node view " + m_index + ": "
                + m_nodeContainer.getViewName(m_index);
    }

    /**
     * {@inheritDoc}
     */
    @Override
    public String getText() {
        return "View: " + m_nodeContainer.getViewName(m_index);
    }

    /**
     * {@inheritDoc}
     */
    @Override
    public void run() {
        LOGGER.debug("Open Node View " + m_nodeContainer.nodeToString() + " (#"
                + m_index + ")");
<<<<<<< HEAD
        m_nodeContainer.showView(m_index);
=======
        try {
            String title = m_nodeContainer.getID().toString();
            if (m_nodeContainer.getCustomName() != null) { 
                    title = m_nodeContainer.getCustomName();
            }
            title += " : " + m_nodeContainer.getViewName(m_index);
            m_nodeContainer.getView(m_index).createFrame(title);
        } catch (Throwable t) {
            MessageBox mb = new MessageBox(
                    Display.getDefault().getActiveShell(),
                    SWT.ICON_ERROR | SWT.OK);
            mb.setText("View cannot be opened");
            mb.setMessage("The view cannot be opened for the " 
                    + "following reason:\n" + t.getMessage());
            mb.open();
            LOGGER.error("The view for node '"
                    + m_nodeContainer.getNameWithID() + "' has thrown a '"
                    + t.getClass().getSimpleName()
                    + "'. That is most likely an " 
                    + "implementation error.", t);
        } 
    }

    /**
     * 
     * {@inheritDoc}
     */
    @Override
    public String getId() {
        return "knime.open.view.action";
>>>>>>> e116f9a6
    }
}<|MERGE_RESOLUTION|>--- conflicted
+++ resolved
@@ -1,9 +1,9 @@
-/* 
+/*
  * -------------------------------------------------------------------
  * This source code, its documentation and all appendant files
  * are protected by copyright law. All rights reserved.
  *
- * Copyright, 2003 - 2007
+ * Copyright, 2003 - 2008
  * University of Konstanz, Germany
  * Chair for Bioinformatics and Information Mining (Prof. M. Berthold)
  * and KNIME GmbH, Konstanz, Germany
@@ -18,7 +18,7 @@
  * website: www.knime.org
  * email: contact@knime.org
  * -------------------------------------------------------------------
- * 
+ *
  * History
  *   25.05.2005 (Florian Georg): created
  */
@@ -31,31 +31,31 @@
 import org.eclipse.swt.widgets.MessageBox;
 import org.knime.core.node.NodeLogger;
 import org.knime.core.node.workflow.NodeContainer;
-
 import org.knime.workbench.editor2.ImageRepository;
 
 /**
  * Action to open a view of a node.
- * 
+ *
  * TODO: Embedd view in an eclipse view (preference setting)
- * 
+ *
  * @author Florian Georg, University of Konstanz
  */
 public class OpenViewAction extends Action {
-    private NodeContainer m_nodeContainer;
+    private final NodeContainer m_nodeContainer;
 
-    private int m_index;
+    private final int m_index;
 
     private static final NodeLogger LOGGER = NodeLogger
-            .getLogger(OpenPortViewAction.class);
+            .getLogger(OpenViewAction.class);
 
     /**
      * New action to opne a node view.
-     * 
+     *
      * @param nodeContainer The node
      * @param viewIndex The index of the node view
      */
-    public OpenViewAction(final NodeContainer nodeContainer, final int viewIndex) {
+    public OpenViewAction(final NodeContainer nodeContainer,
+            final int viewIndex) {
         m_nodeContainer = nodeContainer;
         m_index = viewIndex;
     }
@@ -90,11 +90,8 @@
      */
     @Override
     public void run() {
-        LOGGER.debug("Open Node View " + m_nodeContainer.nodeToString() + " (#"
+        LOGGER.debug("Open Node View " + m_nodeContainer.getName() + " (#"
                 + m_index + ")");
-<<<<<<< HEAD
-        m_nodeContainer.showView(m_index);
-=======
         try {
             String title = m_nodeContainer.getID().toString();
             if (m_nodeContainer.getCustomName() != null) { 
@@ -125,6 +122,5 @@
     @Override
     public String getId() {
         return "knime.open.view.action";
->>>>>>> e116f9a6
     }
 }