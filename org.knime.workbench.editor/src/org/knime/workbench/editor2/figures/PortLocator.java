--- conflicted
+++ resolved
@@ -1,18 +1,9 @@
-<<<<<<< HEAD
-/* 
- * -------------------------------------------------------------------
- * This source code, its documentation and all appendant files
- * are protected by copyright law. All rights reserved.
- *
- * Copyright, 2003 - 2007
-=======
 /*
  * ------------------------------------------------------------------ *
  * This source code, its documentation and all appendant files
  * are protected by copyright law. All rights reserved.
  *
  * Copyright, 2003 - 2008
->>>>>>> e116f9a6
  * University of Konstanz, Germany
  * Chair for Bioinformatics and Information Mining (Prof. M. Berthold)
  * and KNIME GmbH, Konstanz, Germany
@@ -22,114 +13,85 @@
  * any way exploit any of the content, in whole or in part, except as
  * otherwise expressly permitted in writing by the copyright owner or
  * as specified in the license file distributed with this product.
-<<<<<<< HEAD
-=======
  *
  * If you have any questions please contact the copyright holder:
  * website: www.knime.org
  * email: contact@knime.org
  * -------------------------------------------------------------------
->>>>>>> e116f9a6
  *
- * If you have any questions please contact the copyright holder:
- * website: www.knime.org
- * email: contact@knime.org
- * -------------------------------------------------------------------
- * 
  * History
- *   Aug 8, 2005 (georg): created
+ *   22.01.2008 (Fabian Dill): created
  */
 package org.knime.workbench.editor2.figures;
 
 import org.eclipse.draw2d.IFigure;
 import org.eclipse.draw2d.Locator;
-import org.eclipse.draw2d.geometry.Dimension;
-import org.eclipse.draw2d.geometry.Point;
-import org.eclipse.draw2d.geometry.Rectangle;
+import org.knime.core.node.PortType;
 
 /**
- * Locator for port figures. Makes sure that the ports are "near" the centered
- * icon of the surrounding <code>NodeContainerFigure</code>
- * 
- * @author Florian Georg, University of Konstanz
+ *
+ * @author Fabian Dill, University of Konstanz
  */
-public class PortLocator implements Locator {
-    /** in-port type. */
-    public static final int TYPE_INPORT = 0;
+public abstract class PortLocator implements Locator {
 
-    /** out-port type. */
-    public static final int TYPE_OUTPORT = 1;
+    private final boolean m_isInport;
 
-    private NodeContainerFigure m_parent;
+    private final int m_maxPorts;
 
-    private int m_type;
+    private final int m_portIndex;
 
-    private boolean m_modelPort;
-
-    private int m_maxModelPorts;
-
-    private int m_maxDataPorts;
-
-    private int m_portIndex;
+    private final PortType m_portType;
 
     /**
-     * Creates a new locator.
-     * 
-     * @param parent The parent figure (NodeContainerFigure)
-     * @param type The type
-     * @param maxModelPorts max number of model ports to locate
-     * @param maxDataPorts max number of data ports to locate
-     * @param portIndex The port index
-     * @param modelPort whether this is a model port locator
+     *
+     * @param type port type
+     * @param portIndex port index
+     * @param isInPort true if it's an in port, false if it's an out port
+     * @param nrPorts total number of  ports
      */
-    public PortLocator(final NodeContainerFigure parent, final int type,
-            final int maxModelPorts, final int maxDataPorts,
-            final int portIndex, final boolean modelPort) {
-        m_parent = parent;
-        m_type = type;
-        m_maxModelPorts = maxModelPorts;
-        m_maxDataPorts = maxDataPorts;
+    public PortLocator(final PortType type, final int portIndex,
+            final boolean isInPort, final int nrPorts) {
+        m_isInport = isInPort;
+        m_portType = type;
+        m_maxPorts = nrPorts;
         m_portIndex = portIndex;
-        m_modelPort = modelPort;
+    }
+
+    /**
+     *
+     * @return type of the port (data, model, database)
+     */
+    protected PortType getType() {
+        return m_portType;
+    }
+
+    /**
+     *
+     * @return total number of ports
+     */
+    protected int getNrPorts() {
+        return m_maxPorts;
+    }
+
+    /**
+     *
+     * @return port index
+     */
+    protected int getPortIndex() {
+        return m_portIndex;
+    }
+
+    /**
+     *
+     * @return true if in port, fdalse if out port
+     */
+    protected boolean isInPort() {
+        return m_isInport;
     }
 
     /**
      * {@inheritDoc}
      */
-    public void relocate(final IFigure fig) {
-        Rectangle parentBounds = m_parent.getContentFigure().getBounds()
-                .getCopy();
+    public abstract void relocate(IFigure target);
 
-        int portHeight = (parentBounds.height - 10)
-                / (m_maxDataPorts + m_maxModelPorts);
-        int portWidth = parentBounds.width / 2;
-
-        int x = 0;
-        int y = 0;
-        if (m_type == TYPE_INPORT) {
-
-            x = parentBounds.getLeft().x - 1;
-
-            int position = 0;
-            if (m_modelPort) {
-                position = m_portIndex - (m_maxDataPorts);
-            } else {
-                // data port
-                position = m_portIndex + (m_maxModelPorts);
-            }
-
-            y = parentBounds.getTopLeft().y  + 5 + (position * portHeight);
-
-        } else {
-
-            x = parentBounds.getCenter().x + 4;
-
-            y = parentBounds.getTopRight().y + 5 + (m_portIndex * portHeight);
-        }
-
-        Rectangle portBounds = new Rectangle(new Point(x, y), new Dimension(
-                portWidth, portHeight));
-
-        fig.setBounds(portBounds);
-    }
 }