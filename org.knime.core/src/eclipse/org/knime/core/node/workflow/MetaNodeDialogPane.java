--- conflicted
+++ resolved
@@ -102,7 +102,7 @@
     }
 
     /** Constructor.
-     * @param usedInSubnode false for metanodes, true for sub node. */
+     * @param usedInSubnode false for meta nodes, true for sub node. */
     MetaNodeDialogPane(final boolean usedInSubnode) {
         m_nodes = new LinkedHashMap<NodeID, MetaNodeDialogNode>();
         m_quickFormInputNodePanels = new LinkedHashMap<NodeID, QuickFormConfigurationPanel>();
@@ -142,14 +142,6 @@
         m_nodes.clear();
         m_quickFormInputNodePanels.clear();
         m_dialogNodePanels.clear();
-<<<<<<< HEAD
-        // If metanode contains new quickform nodes, ignore old ones
-        boolean containsNewNodes = m_usedInSubnode;
-        for (Map.Entry<NodeID, MetaNodeDialogNode> e : nodes.entrySet()) {
-            containsNewNodes |= e.getValue() instanceof DialogNode;
-        }
-=======
->>>>>>> f136e8f9
         // remove all quickform components from current panel
         m_panel.removeAll();
         List<Pair<Integer, Pair<NodeID, MetaNodeDialogNode>>> sortedNodeList =
