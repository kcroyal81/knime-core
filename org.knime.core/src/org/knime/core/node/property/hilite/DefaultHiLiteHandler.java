/*
 * --------------------------------------------------------------------- *
 * This source code, its documentation and all appendant files
 * are protected by copyright law. All rights reserved.
 *
 * Copyright, 2003 - 2007
 * University of Konstanz, Germany
 * Chair for Bioinformatics and Information Mining (Prof. M. Berthold)
 * and KNIME GmbH, Konstanz, Germany
 *
 * You may not modify, publish, transmit, transfer or sell, reproduce,
 * create derivative works from, distribute, perform, display, or in
 * any way exploit any of the content, in whole or in part, except as
 * otherwise expressly permitted in writing by the copyright owner or
 * as specified in the license file distributed with this product.
 *
 * If you have any questions please contact the copyright holder:
 * website: www.knime.org
 * email: contact@knime.org
 * --------------------------------------------------------------------- *
 * 
 * 2006-06-08 (tm): reviewed 
 */
package org.knime.core.node.property.hilite;

import java.util.Arrays;
import java.util.LinkedHashSet;
import java.util.List;
import java.util.Set;
import java.util.concurrent.CopyOnWriteArrayList;

import javax.swing.SwingUtilities;

import org.knime.core.data.RowKey;
import org.knime.core.node.NodeLogger;

/**
 * Default implementation for a <code>HiLiteHandler</code> which receives
 * hilite change requests, answers queries and notifies registered listeners. 
 * <p>
 * This implementation keeps a list of row keys only for the hilit items. 
 * Furthermore, an event is only sent for items whose status actually changed.
 * The list of hilite keys is modified (delete or add keys) before
 * the actual event is send.
 * <p> 
 * 
 * @see HiLiteListener
 * 
 * @author Thomas Gabriel, University of Konstanz
 */
public class DefaultHiLiteHandler implements HiLiteHandler {
    
    private static final NodeLogger LOGGER =
        NodeLogger.getLogger(DefaultHiLiteHandler.class);

    /** List of registered <code>HiLiteListener</code>s to fire event to. */
    private final CopyOnWriteArrayList<HiLiteListener> m_listenerList;

    /** Set of non-<code>null</code> hilit items. */
    private final Set<RowKey> m_hiLitKeys;

    /** 
     * Creates a new default hilite handler with an empty set of registered 
     * listeners and an empty set of hilit items.
     */
    public DefaultHiLiteHandler() {
        m_listenerList = new CopyOnWriteArrayList<HiLiteListener>();
        // initialize item list
        m_hiLitKeys = new LinkedHashSet<RowKey>();
    }
    
    /**
     * Appends a new hilite listener at the end of the list, if the 
     * listener has not been added before. This method does not send a 
     * hilite event to the new listener.
     * 
     * @param listener the hilite listener to append to the list
     */
    public void addHiLiteListener(final HiLiteListener listener) {
        if (!m_listenerList.contains(listener)) { 
            m_listenerList.add(listener);
        }
    }

    /**
     * Removes the given hilite listener from the list.
     * 
     * @param listener the hilite listener to remove from the list
     */
    public void removeHiLiteListener(final HiLiteListener listener) {
        m_listenerList.remove(listener);
    }
    
    /**
     * Removes all hilite listeners from the list. 
     */
    public void removeAllHiLiteListeners() {
        m_listenerList.clear();
    }

    /**
     * Returns <code>true</code> if the specified row IDs are hilit.
     * 
     * @param ids the row IDs to check the hilite status for
     * @return <code>true</code> if all row IDs are hilit
     * @throws NullPointerException if this array or one of its elements is 
     *         <code>null</code>.
     */
    public boolean isHiLit(final RowKey... ids) {
        if (ids == null) {
            throw new NullPointerException("Array of hilit keys is null.");
        }
<<<<<<< HEAD
        List<DataCell> list = Arrays.asList(ids);
        if (list.contains(null)) {
            throw new NullPointerException("Hilit key is null.");
=======
        for (RowKey c : ids) {
            if (c == null) {
                throw new NullPointerException("Hilit key is null.");
            }
            if (!m_hiLitKeys.contains(c)) {
                return false;
            }
>>>>>>> e116f9a6
        }
        return m_hiLitKeys.containsAll(list);
    } 

    /**
     * Sets the status of the specified row IDs to 'hilit'. It will send a
     * hilite event to all registered listeners - only if the keys were not 
     * hilit before.
     * 
     * @param ids the row IDs to set hilited.
     */
<<<<<<< HEAD
    public synchronized void hiLite(final DataCell... ids) {
        fireHiLiteEvent(ids);
    }

    /**
     * Sets the status of the specified row IDs to 'hilit'. It will send a
     * hilite event to all registered listeners - only if the keys were not 
     * hilit before.
     * 
     * @param ids the row IDs to set hilited.
     */
    public synchronized void fireHiLiteEvent(final DataCell... ids) {
        this.fireHiLiteEvent(new LinkedHashSet<DataCell>(Arrays.asList(ids)));
    }

    /**
     * Sets the status of the specified row IDs to 'unhilit'. It will send a
     * unhilite event to all registered listeners - only if the keys were hilit
     * before.
     * 
     * @param ids the row IDs to set unhilited
     * @deprecated Use {@link #fireUnHiLiteEvent(DataCell...)} instead
     */    
    public synchronized void unHiLite(final DataCell... ids) {
        fireUnHiLiteEvent(ids);
=======
    public synchronized void fireHiLiteEvent(final RowKey... ids) {
        this.fireHiLiteEvent(new LinkedHashSet<RowKey>(Arrays.asList(ids)));
>>>>>>> e116f9a6
    }

    /**
     * Sets the status of the specified row IDs to 'unhilit'. It will send a
     * unhilite event to all registered listeners - only if the keys were hilit
     * before.
     * 
     * @param ids the row IDs to set unhilited
     */    
    public synchronized void fireUnHiLiteEvent(final RowKey... ids) {
        this.fireUnHiLiteEvent(new LinkedHashSet<RowKey>(Arrays.asList(ids)));
    }

    /**
     * Sets the status of all specified row IDs in the set to 'hilit'. 
     * It will send a hilite event to all registered listeners - only for the 
     * IDs that were not hilit before.
     * 
     * @param ids a set of row IDs to set hilited
     * @throws NullPointerException if the set or one of its elements is
     *      <code>null</code>
     */
<<<<<<< HEAD
    public synchronized void hiLite(final Set<DataCell> ids) {
        fireHiLiteEvent(ids);
    }

    /**
     * Sets the status of all specified row IDs in the set to 'hilit'. 
     * It will send a hilite event to all registered listeners - only for the 
     * IDs that were not hilit before.
     * 
     * @param ids a set of row IDs to set hilited
     * @throws NullPointerException if the set or one of its elements is
     *      <code>null</code>
     */
    public synchronized void fireHiLiteEvent(final Set<DataCell> ids) {
=======
    public synchronized void fireHiLiteEvent(final Set<RowKey> ids) {
>>>>>>> e116f9a6
        if (ids == null) {
            throw new NullPointerException("Set of hilit keys is null.");
        }
        /*
         * Do not change this implementation, unless you are aware of the 
         * following problem:
         * To ensure that no intermediate event interrupts the current hiliting 
         * procedure, all hilite events are queued into the AWT event queue. 
         * That means, just  before the event is processed the hilite key set is
         * modified and then the event is fired. That ensures that the keys are 
         * not marked as hilit, before the actual event is sent. You must not 
         * care about the current thread (e.g. EDT) to queue this event, since
         * the event must be queued in both cases to avoid nested events to be 
         * waiting on each other. 
<<<<<<< HEAD
         */ 
        SwingUtilities.invokeLater(new Runnable() {
            public void run() {
                // create list of row keys from input key array
                final HashSet<DataCell> changedIDs = new HashSet<DataCell>();
                // iterates over all keys and adds them to the changed set
                for (DataCell id : ids) {
                    if (id == null) {
                        throw new NullPointerException("Hilit key is null.");
                    }
                    // if the key is already hilit, do not add it
                    if (m_hiLitKeys.add(id)) {
                        changedIDs.add(id);
                    }
                }
                // if at least on key changed
                if (changedIDs.size() > 0) {
                    // throw hilite event
                    fireHiLiteEventInternal(new KeyEvent(this, changedIDs));
                }
=======
         */
        // create list of row keys from input key array
        final Set<RowKey> changedIDs = new LinkedHashSet<RowKey>();
        // iterates over all keys and adds them to the changed set
        for (RowKey id : ids) {
            if (id == null) {
                throw new NullPointerException("Hilit key is null.");
            }
            // if the key is already hilit, do not add it
            if (m_hiLitKeys.add(id)) {
                changedIDs.add(id);
>>>>>>> e116f9a6
            }
        });
    }

    /**
     * Sets the status of all specified row IDs in the set to 'unhilit'. 
     * It will send a unhilite event to all registered listeners - only for 
     * the IDs that were hilit before.
     * 
     * @param ids a set of row IDs to set unhilited
     * @throws NullPointerException if the set or one of its elements is
     *      <code>null</code>
     */
<<<<<<< HEAD
    public synchronized void unHiLite(final Set<DataCell> ids) {
        fireUnHiLiteEvent(ids);
    }

    /**
     * Sets the status of all specified row IDs in the set to 'unhilit'. 
     * It will send a unhilite event to all registered listeners - only for 
     * the IDs that were hilit before.
     * 
     * @param ids a set of row IDs to set unhilited
     * @throws NullPointerException if the set or one of its elements is
     *      <code>null</code>
     */
    public synchronized void fireUnHiLiteEvent(final Set<DataCell> ids) {
=======
    public synchronized void fireUnHiLiteEvent(final Set<RowKey> ids) {
>>>>>>> e116f9a6
        if (ids == null) {
            throw new NullPointerException("Set of unhilit keys is null.");
        }
        /*
         * Do not change this implementation, see #fireHiLiteEvent for
         * more details.
         */
<<<<<<< HEAD
        SwingUtilities.invokeLater(new Runnable() {
            public void run() {
                // create list of row keys from input key array
                final HashSet<DataCell> changedIDs = new HashSet<DataCell>();
                // iterate over all keys and removes all not hilit ones
                for (DataCell id : ids) {
                    if (id == null) {
                        throw new NullPointerException("Unhilit key is null.");
                    }
                    if (m_hiLitKeys.remove(id)) {
                        changedIDs.add(id);
                    }
                }
                // if at least on key changed
                if (changedIDs.size() > 0) {
                    // throw unhilite event
                    fireUnHiLiteEventInternal(new KeyEvent(this, changedIDs));
                }
=======
        // create list of row keys from input key array
        final Set<RowKey> changedIDs = new LinkedHashSet<RowKey>();
        // iterate over all keys and removes all not hilit ones
        for (RowKey id : ids) {
            if (id == null) {
                throw new NullPointerException("Unhilit key is null.");
            }
            if (m_hiLitKeys.remove(id)) {
                changedIDs.add(id);
>>>>>>> e116f9a6
            }
        });
    }
<<<<<<< HEAD
        
    /**
     * Resets the hilit status of all row IDs. Every row ID will be unhilit
     * after the call to this method. Sends an event to all registered listeners
     * with all previously hilit row IDs, if at least one key was effected 
     * by this call.
     * @deprecated Use {@link #fireClearHiLiteEvent()} instead
     */
    public synchronized void unHiLiteAll() {
        fireClearHiLiteEvent();
    }
=======
>>>>>>> e116f9a6

    /**
     * Resets the hilit status of all row IDs. Every row ID will be unhilit
     * after the call to this method. Sends an event to all registered listeners
     * with all previously hilit row IDs, if at least one key was effected 
     * by this call.
     */
    public synchronized void fireClearHiLiteEvent() {
        if (!m_hiLitKeys.isEmpty()) {
            /*
             * Do not change this implementation, see #fireHiLiteEvent for
             * more details.
             */
            SwingUtilities.invokeLater(new Runnable() {
                public void run() {
                    m_hiLitKeys.clear();
                    fireClearHiLiteEventInternal();
                }
            });
        }
    } 
    
    /** 
     * Informs all registered hilite listener to hilite the row keys contained 
     * in the key event.
     * 
     * @param event Contains all rows keys to hilite.
     */
    protected void fireHiLiteEventInternal(final KeyEvent event) {
        assert (event != null);
        for (HiLiteListener l : m_listenerList) {
            try {
                 l.hiLite(event);
            } catch (Throwable t) {
                LOGGER.coding("Exception while notifying listeners", t);
            }
        }
    }

    /** 
     * Informs all registered hilite listener to unhilite the row keys contained
     * in the key event.
     * 
     * @param event Contains all rows keys to unhilite.
     */
    protected void fireUnHiLiteEventInternal(final KeyEvent event) {
        assert (event != null);
        for (HiLiteListener l : m_listenerList) {
            try {
                l.unHiLite(event);
            } catch (Throwable t) {
                LOGGER.coding("Exception while notifying listeners", t);
            }
        }
    }
    
    /**
     * Informs all registered hilite listener to reset all hilit rows.
     */
    protected void fireClearHiLiteEventInternal() {
<<<<<<< HEAD
        for (HiLiteListener l : m_listenerList) {
            try {
                l.unHiLiteAll();
            } catch (Throwable t) {
                LOGGER.coding("Exception while notifying listeners", t);
=======
        final Runnable r = new Runnable() {
            public void run() {
                for (HiLiteListener l : m_listenerList) {
                    try {
                        l.unHiLiteAll(null);
                    } catch (Throwable t) {
                        LOGGER.coding("Exception while notifying listeners", t);
                    }
                }
            }
        };
        if (SwingUtilities.isEventDispatchThread()) {
            r.run();
        } else {
            if (SwingUtilities.isEventDispatchThread()) {
                r.run();
            } else {
                SwingUtilities.invokeLater(r);
>>>>>>> e116f9a6
            }
        }
    }

    /**
     * Returns a copy of all hilit keys.
     * @return a set of hilit row keys
     * @see HiLiteHandler#getHiLitKeys()
     */
    public Set<RowKey> getHiLitKeys() {
        return new LinkedHashSet<RowKey>(m_hiLitKeys);
    }   
}<|MERGE_RESOLUTION|>--- conflicted
+++ resolved
@@ -3,7 +3,7 @@
  * This source code, its documentation and all appendant files
  * are protected by copyright law. All rights reserved.
  *
- * Copyright, 2003 - 2007
+ * Copyright, 2003 - 2008
  * University of Konstanz, Germany
  * Chair for Bioinformatics and Information Mining (Prof. M. Berthold)
  * and KNIME GmbH, Konstanz, Germany
@@ -25,7 +25,6 @@
 
 import java.util.Arrays;
 import java.util.LinkedHashSet;
-import java.util.List;
 import java.util.Set;
 import java.util.concurrent.CopyOnWriteArrayList;
 
@@ -110,11 +109,6 @@
         if (ids == null) {
             throw new NullPointerException("Array of hilit keys is null.");
         }
-<<<<<<< HEAD
-        List<DataCell> list = Arrays.asList(ids);
-        if (list.contains(null)) {
-            throw new NullPointerException("Hilit key is null.");
-=======
         for (RowKey c : ids) {
             if (c == null) {
                 throw new NullPointerException("Hilit key is null.");
@@ -122,9 +116,8 @@
             if (!m_hiLitKeys.contains(c)) {
                 return false;
             }
->>>>>>> e116f9a6
-        }
-        return m_hiLitKeys.containsAll(list);
+        }
+        return true;
     } 
 
     /**
@@ -134,36 +127,8 @@
      * 
      * @param ids the row IDs to set hilited.
      */
-<<<<<<< HEAD
-    public synchronized void hiLite(final DataCell... ids) {
-        fireHiLiteEvent(ids);
-    }
-
-    /**
-     * Sets the status of the specified row IDs to 'hilit'. It will send a
-     * hilite event to all registered listeners - only if the keys were not 
-     * hilit before.
-     * 
-     * @param ids the row IDs to set hilited.
-     */
-    public synchronized void fireHiLiteEvent(final DataCell... ids) {
-        this.fireHiLiteEvent(new LinkedHashSet<DataCell>(Arrays.asList(ids)));
-    }
-
-    /**
-     * Sets the status of the specified row IDs to 'unhilit'. It will send a
-     * unhilite event to all registered listeners - only if the keys were hilit
-     * before.
-     * 
-     * @param ids the row IDs to set unhilited
-     * @deprecated Use {@link #fireUnHiLiteEvent(DataCell...)} instead
-     */    
-    public synchronized void unHiLite(final DataCell... ids) {
-        fireUnHiLiteEvent(ids);
-=======
     public synchronized void fireHiLiteEvent(final RowKey... ids) {
         this.fireHiLiteEvent(new LinkedHashSet<RowKey>(Arrays.asList(ids)));
->>>>>>> e116f9a6
     }
 
     /**
@@ -186,24 +151,7 @@
      * @throws NullPointerException if the set or one of its elements is
      *      <code>null</code>
      */
-<<<<<<< HEAD
-    public synchronized void hiLite(final Set<DataCell> ids) {
-        fireHiLiteEvent(ids);
-    }
-
-    /**
-     * Sets the status of all specified row IDs in the set to 'hilit'. 
-     * It will send a hilite event to all registered listeners - only for the 
-     * IDs that were not hilit before.
-     * 
-     * @param ids a set of row IDs to set hilited
-     * @throws NullPointerException if the set or one of its elements is
-     *      <code>null</code>
-     */
-    public synchronized void fireHiLiteEvent(final Set<DataCell> ids) {
-=======
     public synchronized void fireHiLiteEvent(final Set<RowKey> ids) {
->>>>>>> e116f9a6
         if (ids == null) {
             throw new NullPointerException("Set of hilit keys is null.");
         }
@@ -218,28 +166,6 @@
          * care about the current thread (e.g. EDT) to queue this event, since
          * the event must be queued in both cases to avoid nested events to be 
          * waiting on each other. 
-<<<<<<< HEAD
-         */ 
-        SwingUtilities.invokeLater(new Runnable() {
-            public void run() {
-                // create list of row keys from input key array
-                final HashSet<DataCell> changedIDs = new HashSet<DataCell>();
-                // iterates over all keys and adds them to the changed set
-                for (DataCell id : ids) {
-                    if (id == null) {
-                        throw new NullPointerException("Hilit key is null.");
-                    }
-                    // if the key is already hilit, do not add it
-                    if (m_hiLitKeys.add(id)) {
-                        changedIDs.add(id);
-                    }
-                }
-                // if at least on key changed
-                if (changedIDs.size() > 0) {
-                    // throw hilite event
-                    fireHiLiteEventInternal(new KeyEvent(this, changedIDs));
-                }
-=======
          */
         // create list of row keys from input key array
         final Set<RowKey> changedIDs = new LinkedHashSet<RowKey>();
@@ -251,9 +177,13 @@
             // if the key is already hilit, do not add it
             if (m_hiLitKeys.add(id)) {
                 changedIDs.add(id);
->>>>>>> e116f9a6
-            }
-        });
+            }
+        }
+        // if at least on key changed
+        if (changedIDs.size() > 0) {
+            // throw hilite event
+            fireHiLiteEventInternal(new KeyEvent(this, changedIDs));
+        }
     }
 
     /**
@@ -265,24 +195,7 @@
      * @throws NullPointerException if the set or one of its elements is
      *      <code>null</code>
      */
-<<<<<<< HEAD
-    public synchronized void unHiLite(final Set<DataCell> ids) {
-        fireUnHiLiteEvent(ids);
-    }
-
-    /**
-     * Sets the status of all specified row IDs in the set to 'unhilit'. 
-     * It will send a unhilite event to all registered listeners - only for 
-     * the IDs that were hilit before.
-     * 
-     * @param ids a set of row IDs to set unhilited
-     * @throws NullPointerException if the set or one of its elements is
-     *      <code>null</code>
-     */
-    public synchronized void fireUnHiLiteEvent(final Set<DataCell> ids) {
-=======
     public synchronized void fireUnHiLiteEvent(final Set<RowKey> ids) {
->>>>>>> e116f9a6
         if (ids == null) {
             throw new NullPointerException("Set of unhilit keys is null.");
         }
@@ -290,26 +203,6 @@
          * Do not change this implementation, see #fireHiLiteEvent for
          * more details.
          */
-<<<<<<< HEAD
-        SwingUtilities.invokeLater(new Runnable() {
-            public void run() {
-                // create list of row keys from input key array
-                final HashSet<DataCell> changedIDs = new HashSet<DataCell>();
-                // iterate over all keys and removes all not hilit ones
-                for (DataCell id : ids) {
-                    if (id == null) {
-                        throw new NullPointerException("Unhilit key is null.");
-                    }
-                    if (m_hiLitKeys.remove(id)) {
-                        changedIDs.add(id);
-                    }
-                }
-                // if at least on key changed
-                if (changedIDs.size() > 0) {
-                    // throw unhilite event
-                    fireUnHiLiteEventInternal(new KeyEvent(this, changedIDs));
-                }
-=======
         // create list of row keys from input key array
         final Set<RowKey> changedIDs = new LinkedHashSet<RowKey>();
         // iterate over all keys and removes all not hilit ones
@@ -319,24 +212,14 @@
             }
             if (m_hiLitKeys.remove(id)) {
                 changedIDs.add(id);
->>>>>>> e116f9a6
-            }
-        });
-    }
-<<<<<<< HEAD
-        
-    /**
-     * Resets the hilit status of all row IDs. Every row ID will be unhilit
-     * after the call to this method. Sends an event to all registered listeners
-     * with all previously hilit row IDs, if at least one key was effected 
-     * by this call.
-     * @deprecated Use {@link #fireClearHiLiteEvent()} instead
-     */
-    public synchronized void unHiLiteAll() {
-        fireClearHiLiteEvent();
-    }
-=======
->>>>>>> e116f9a6
+            }
+        }
+        // if at least on key changed
+        if (changedIDs.size() > 0) {
+            // throw unhilite event
+            fireUnHiLiteEventInternal(new KeyEvent(this, changedIDs));
+        }
+    }
 
     /**
      * Resets the hilit status of all row IDs. Every row ID will be unhilit
@@ -350,12 +233,8 @@
              * Do not change this implementation, see #fireHiLiteEvent for
              * more details.
              */
-            SwingUtilities.invokeLater(new Runnable() {
-                public void run() {
-                    m_hiLitKeys.clear();
-                    fireClearHiLiteEventInternal();
-                }
-            });
+            m_hiLitKeys.clear();
+            fireClearHiLiteEventInternal();
         }
     } 
     
@@ -367,29 +246,52 @@
      */
     protected void fireHiLiteEventInternal(final KeyEvent event) {
         assert (event != null);
-        for (HiLiteListener l : m_listenerList) {
-            try {
-                 l.hiLite(event);
-            } catch (Throwable t) {
-                LOGGER.coding("Exception while notifying listeners", t);
-            }
-        }
-    }
-
-    /** 
+        final Runnable r = new Runnable() {
+            public void run() {
+                for (HiLiteListener l : m_listenerList) {
+                    try {
+                        l.hiLite(event);
+                    } catch (Throwable t) {
+                        LOGGER.coding("Exception while notifying listeners", t);
+                    }
+                }
+            }
+        };
+        if (SwingUtilities.isEventDispatchThread()) {
+            r.run();
+        } else {
+            if (SwingUtilities.isEventDispatchThread()) {
+                r.run();
+            } else {
+                SwingUtilities.invokeLater(r);
+            }
+        }
+    }
+
+    /**
      * Informs all registered hilite listener to unhilite the row keys contained
      * in the key event.
      * 
      * @param event Contains all rows keys to unhilite.
      */
-    protected void fireUnHiLiteEventInternal(final KeyEvent event) {
+    protected void fireUnHiLiteEventInternal(
+            final KeyEvent event) {
         assert (event != null);
-        for (HiLiteListener l : m_listenerList) {
-            try {
-                l.unHiLite(event);
-            } catch (Throwable t) {
-                LOGGER.coding("Exception while notifying listeners", t);
-            }
+        final Runnable r = new Runnable() {
+            public void run() {
+                for (HiLiteListener l : m_listenerList) {
+                    try {
+                        l.unHiLite(event);
+                    } catch (Throwable t) {
+                        LOGGER.coding("Exception while notifying listeners", t);
+                    }
+                }
+            }
+        };
+        if (SwingUtilities.isEventDispatchThread()) {
+            r.run();
+        } else {
+            SwingUtilities.invokeLater(r);
         }
     }
     
@@ -397,13 +299,6 @@
      * Informs all registered hilite listener to reset all hilit rows.
      */
     protected void fireClearHiLiteEventInternal() {
-<<<<<<< HEAD
-        for (HiLiteListener l : m_listenerList) {
-            try {
-                l.unHiLiteAll();
-            } catch (Throwable t) {
-                LOGGER.coding("Exception while notifying listeners", t);
-=======
         final Runnable r = new Runnable() {
             public void run() {
                 for (HiLiteListener l : m_listenerList) {
@@ -422,7 +317,6 @@
                 r.run();
             } else {
                 SwingUtilities.invokeLater(r);
->>>>>>> e116f9a6
             }
         }
     }
