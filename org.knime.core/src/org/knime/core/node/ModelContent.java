/* 
 * -------------------------------------------------------------------
 * This source code, its documentation and all appendant files
 * are protected by copyright law. All rights reserved.
 *
 * Copyright, 2003 - 2007
 * University of Konstanz, Germany
 * Chair for Bioinformatics and Information Mining (Prof. M. Berthold)
 * and KNIME GmbH, Konstanz, Germany
 *
 * You may not modify, publish, transmit, transfer or sell, reproduce,
 * create derivative works from, distribute, perform, display, or in
 * any way exploit any of the content, in whole or in part, except as
 * otherwise expressly permitted in writing by the copyright owner or
 * as specified in the license file distributed with this product.
 *
 * If you have any questions please contact the copyright holder:
 * website: www.knime.org
 * email: contact@knime.org
 * -------------------------------------------------------------------
 * 
 * History
 *   24.10.2005 (gabriel): created
 */
package org.knime.core.node;

import java.io.IOException;
import java.io.InputStream;

import org.knime.core.node.config.Config;



/**
 * This ModelContent is used to stored models. This class needs to be
 * modified to provide more functions to store model parts PMML like.
 * 
 * @author Thomas Gabriel, University of Konstanz
 */
public final class ModelContent extends Config 
<<<<<<< HEAD
        implements ModelContentRO, ModelContentWO {
    
    /**
     * Hides public default constructor.
     * 
=======
    implements ModelContentRO, ModelContentWO {

    /**
     * Creates new content object. 
>>>>>>> e116f9a6
     * @param key The key for this ModelContent.
     */
    public ModelContent(final String key) {
        super(key);
    }

    /**
     * {@inheritDoc}
     */
    @Override
    public Config getInstance(final String key) {
        return new ModelContent(key);
    }

    /**
     * Reads <code>ModelContent</code> settings from the given XML stream 
     * and returns a new <code>ModelContent</code> object.
     * 
     * @param in XML input stream to read settings from.
     * @return A new settings object.
     * @throws IOException If the stream could not be read.
     * @throws NullPointerException If one of the arguments is 
     *         <code>null</code>.
     */
    public static synchronized ModelContentRO loadFromXML(
            final InputStream in) throws IOException {
        ModelContent tmpSettings = new ModelContent("ignored");
        return (ModelContent) Config.loadFromXML(tmpSettings, in);
    }
    
    /**
     * {@inheritDoc}
     */
    public void addModelContent(final ModelContent modelContent) {
        super.addConfig(modelContent);
    }

    /**
     * {@inheritDoc}
     */
    public ModelContentWO addModelContent(final String key) {
        return (ModelContent) super.addConfig(key);
    }

    /**
     * {@inheritDoc}
     */
    public ModelContent getModelContent(final String key)
            throws InvalidSettingsException {
        return (ModelContent) super.getConfig(key);
    } 

<<<<<<< HEAD
=======
    /** File name that's used for the save and load (object-) methods. */
    private static final String FILE_NAME = "model.xml.gz";
    
    /** Saves this object to a directory. This method is used when (derived)
     * objects represent a {@link PortObject}.
     * @param directory Where to save to.
     * @param exec To report progress to.
     * @throws IOException If saving fails for IO problems.
     * @throws CanceledExecutionException If canceled.
     * @see #load(InputStream)
     */
    final void save(final File directory, final ExecutionMonitor exec) 
            throws IOException, CanceledExecutionException {
        exec.setMessage("Saving model container to file");
        OutputStream out = new GZIPOutputStream(new BufferedOutputStream(
                new FileOutputStream(new File(directory, FILE_NAME))));
        exec.checkCanceled();
        saveToXML(out);
    }
    
    /** Load this object from a directory. This method is used when (derived)
     * objects represent a {@link PortObject}.
     * @param directory Where to load from
     * @param exec To report progress to.
     * @throws IOException If loading fails for IO problems.
     * @throws CanceledExecutionException If canceled.
     * @see #save(File, ExecutionMonitor)
     */
    final void load(final File directory, final ExecutionMonitor exec) 
            throws IOException, CanceledExecutionException {
        exec.setMessage("Loading model container from file");
        InputStream in = new GZIPInputStream(new BufferedInputStream(
                new FileInputStream(new File(directory, FILE_NAME))));
        exec.checkCanceled();
        load(in);
    }
    
>>>>>>> e116f9a6
}<|MERGE_RESOLUTION|>--- conflicted
+++ resolved
@@ -3,7 +3,7 @@
  * This source code, its documentation and all appendant files
  * are protected by copyright law. All rights reserved.
  *
- * Copyright, 2003 - 2007
+ * Copyright, 2003 - 2008
  * University of Konstanz, Germany
  * Chair for Bioinformatics and Information Mining (Prof. M. Berthold)
  * and KNIME GmbH, Konstanz, Germany
@@ -24,8 +24,16 @@
  */
 package org.knime.core.node;
 
+import java.io.BufferedInputStream;
+import java.io.BufferedOutputStream;
+import java.io.File;
+import java.io.FileInputStream;
+import java.io.FileOutputStream;
 import java.io.IOException;
 import java.io.InputStream;
+import java.io.OutputStream;
+import java.util.zip.GZIPInputStream;
+import java.util.zip.GZIPOutputStream;
 
 import org.knime.core.node.config.Config;
 
@@ -38,18 +46,10 @@
  * @author Thomas Gabriel, University of Konstanz
  */
 public final class ModelContent extends Config 
-<<<<<<< HEAD
-        implements ModelContentRO, ModelContentWO {
-    
-    /**
-     * Hides public default constructor.
-     * 
-=======
     implements ModelContentRO, ModelContentWO {
 
     /**
      * Creates new content object. 
->>>>>>> e116f9a6
      * @param key The key for this ModelContent.
      */
     public ModelContent(final String key) {
@@ -100,10 +100,8 @@
     public ModelContent getModelContent(final String key)
             throws InvalidSettingsException {
         return (ModelContent) super.getConfig(key);
-    } 
+    }
 
-<<<<<<< HEAD
-=======
     /** File name that's used for the save and load (object-) methods. */
     private static final String FILE_NAME = "model.xml.gz";
     
@@ -141,5 +139,4 @@
         load(in);
     }
     
->>>>>>> e116f9a6
 }